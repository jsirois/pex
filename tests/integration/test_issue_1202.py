# Copyright 2022 Pants project contributors (see CONTRIBUTORS.md).
# Licensed under the Apache License, Version 2.0 (see LICENSE).

import os.path
<<<<<<< HEAD
=======
import subprocess
import sys
>>>>>>> 1be03fed

import pytest

from pex.interpreter import PythonInterpreter
from pex.pex import PEX
<<<<<<< HEAD
from pex.testing import PY27, ensure_python_interpreter, pex_check_call, run_pex_command
=======
from pex.testing import run_pex_command, skip_unless_python27
>>>>>>> 1be03fed
from pex.third_party.packaging import tags
from pex.typing import TYPE_CHECKING

if TYPE_CHECKING:
    from typing import Any


@pytest.fixture
def supported_py27():
    # type: (...) -> str

    python = skip_unless_python27()

    # JPype1 version 0.7.0 has CPython 2.7 published wheels with tags:
    # + cp27-cp27m-manylinux2010_x86_64
    # + cp27-cp27mu-manylinux2010_x86_64
    python_identity = PythonInterpreter.from_binary(python).identity
    tag = "{python}-{abi}-manylinux2010_x86_64".format(
        python=python_identity.python_tag,
        abi=python_identity.abi_tag,
    )
    if len(python_identity.supported_tags.compatible_tags(tags.parse_tag(tag))) == 0:
        pytest.skip("Test requires a manylinux2010 x86_64 compatible platform")
    return python


def test_prefer_binary(
    tmpdir,  # type: Any
    supported_py27,  # type: str
):
    # type: (...) -> None

    result = run_pex_command(args=["JPype1"], python=supported_py27)
    result.assert_failure()
    assert "ImportError: No module named pathlib" in result.error, (
        "The latest versions of JPype1 do not support Python 2.7 and their setup.py use Python 3 "
        "only features; so we expect an unconstrained resolve to pick the latest JPype1 sdist,"
        "attempt to build a wheel from it and fail."
    )

    pex = os.path.join(str(tmpdir), "pex")
    run_pex_command(
        args=["--prefer-binary", "JPype1", "-o", pex], python=supported_py27
    ).assert_success()

<<<<<<< HEAD
    pex_check_call(args=[PY27_BINARY, pex, "-c", "import jpype"])
=======
    subprocess.check_call(args=[supported_py27, pex, "-c", "import jpype"])
>>>>>>> 1be03fed
    distributions = tuple(
        PEX(pex, interpreter=PythonInterpreter.from_binary(supported_py27)).resolve()
    )
    assert 1 == len(distributions)
    assert "JPype1" == distributions[0].project_name
    assert (
        "0.7.0" == distributions[0].version
    ), "The last version of JPype1 to publish a Python 2.7 compatible distribution was 0.7.0"<|MERGE_RESOLUTION|>--- conflicted
+++ resolved
@@ -2,21 +2,12 @@
 # Licensed under the Apache License, Version 2.0 (see LICENSE).
 
 import os.path
-<<<<<<< HEAD
-=======
-import subprocess
-import sys
->>>>>>> 1be03fed
 
 import pytest
 
 from pex.interpreter import PythonInterpreter
 from pex.pex import PEX
-<<<<<<< HEAD
-from pex.testing import PY27, ensure_python_interpreter, pex_check_call, run_pex_command
-=======
-from pex.testing import run_pex_command, skip_unless_python27
->>>>>>> 1be03fed
+from pex.testing import pex_check_call, run_pex_command, skip_unless_python27
 from pex.third_party.packaging import tags
 from pex.typing import TYPE_CHECKING
 
@@ -62,11 +53,7 @@
         args=["--prefer-binary", "JPype1", "-o", pex], python=supported_py27
     ).assert_success()
 
-<<<<<<< HEAD
-    pex_check_call(args=[PY27_BINARY, pex, "-c", "import jpype"])
-=======
-    subprocess.check_call(args=[supported_py27, pex, "-c", "import jpype"])
->>>>>>> 1be03fed
+    pex_check_call(args=[supported_py27, pex, "-c", "import jpype"])
     distributions = tuple(
         PEX(pex, interpreter=PythonInterpreter.from_binary(supported_py27)).resolve()
     )
