--- conflicted
+++ resolved
@@ -11,13 +11,9 @@
 from pex.common import safe_open
 from pex.interpreter import PythonInterpreter
 from pex.layout import DEPS_DIR, Layout
-<<<<<<< HEAD
-from pex.testing import make_env, pex_check_output, run_pex_command
-=======
 from pex.resolve.pex_repository_resolver import resolve_from_pex
 from pex.targets import Targets
-from pex.testing import make_env, run_pex_command
->>>>>>> f6089f68
+from pex.testing import make_env, pex_check_output, run_pex_command
 from pex.typing import TYPE_CHECKING
 from pex.variables import ENV
 
