# Copyright 2022 Pants project contributors (see CONTRIBUTORS.md).
# Licensed under the Apache License, Version 2.0 (see LICENSE).

import os.path
import sys
from textwrap import dedent

import colors
import pytest

from pex.common import safe_open
from pex.layout import DEPS_DIR, Layout
<<<<<<< HEAD
from pex.testing import (
    IS_PYPY,
    PY27,
    PY_VER,
    ensure_python_interpreter,
    make_env,
    pex_check_output,
    run_pex_command,
)
=======
from pex.testing import make_env, run_pex_command
>>>>>>> 1be03fed
from pex.typing import TYPE_CHECKING

if TYPE_CHECKING:
    from typing import Any, List, Text


@pytest.mark.parametrize(
    "layout", [pytest.param(layout, id=layout.value) for layout in Layout.values()]
)
@pytest.mark.parametrize(
    "execution_mode_args", [pytest.param([], id="UNZIPPED"), pytest.param(["--venv"], id="VENV")]
)
def test_import_from_pex(
    tmpdir,  # type: Any
    layout,  # type: Layout.Value
    execution_mode_args,  # type: List[str]
):
    # type: (...) -> None

    src = os.path.join(str(tmpdir), "src")
    with safe_open(os.path.join(src, "first_party.py"), "w") as fp:
        fp.write(
            dedent(
                """\
                import colors


                def warn(msg):
                    print(colors.yellow(msg))
                """
            )
        )

    pex_root = os.path.join(str(tmpdir), "pex_root")
    pex = os.path.join(str(tmpdir), "importable.pex")
    is_venv = "--venv" in execution_mode_args

    run_pex_command(
        args=[
            "--pex-root",
            pex_root,
            "--runtime-pex-root",
            pex_root,
            "-D",
            src,
            "ansicolors==1.1.8",
            "-o",
            pex,
            "--layout",
            layout.value,
        ]
        + execution_mode_args,
    ).assert_success()

    def execute_with_pex_on_pythonpath(code):
        # type: (str) -> Text
        return (
<<<<<<< HEAD
            pex_check_output(args=[python, "-c", code], env=make_env(PYTHONPATH=pex))
=======
            subprocess.check_output(args=[sys.executable, "-c", code], env=make_env(PYTHONPATH=pex))
>>>>>>> 1be03fed
            .decode("utf-8")
            .strip()
        )

    # Verify 3rd party code can be imported.
    third_party_path = execute_with_pex_on_pythonpath(
        "from __pex__ import colors; print(colors.__file__)"
    )
    if is_venv:
        expected_prefix = os.path.join(pex_root, "venvs")
    elif layout is Layout.LOOSE:
        expected_prefix = os.path.join(pex, DEPS_DIR)
    else:
        expected_prefix = os.path.join(pex_root, "installed_wheels")
    assert third_party_path.startswith(
        expected_prefix
    ), "Expected 3rdp party ansicolors path {path} to start with {expected_prefix}".format(
        path=third_party_path, expected_prefix=expected_prefix
    )

    # Verify 1st party code can be imported.
    first_party_path = execute_with_pex_on_pythonpath(
        "from __pex__ import first_party; print(first_party.__file__)"
    )
    if not is_venv and layout is Layout.LOOSE:
        assert os.path.join(pex, "first_party.py") == first_party_path
    else:
        expected_prefix = os.path.join(pex_root, "venvs" if is_venv else "unzipped_pexes")
        assert first_party_path.startswith(
            expected_prefix
        ), "Expected 1st party first_party.py path {path} to start with {expected_prefix}".format(
            path=first_party_path, expected_prefix=expected_prefix
        )

    # Verify a single early import of __pex__ allows remaining imports to be "normal".
    assert "\n".join((colors.blue("42"), colors.yellow("Vogon"))) == execute_with_pex_on_pythonpath(
        dedent(
            """\
            import __pex__

            import colors
            import first_party
            
            
            print(colors.blue("42"))
            first_party.warn("Vogon")
            """
        )
    )<|MERGE_RESOLUTION|>--- conflicted
+++ resolved
@@ -10,19 +10,7 @@
 
 from pex.common import safe_open
 from pex.layout import DEPS_DIR, Layout
-<<<<<<< HEAD
-from pex.testing import (
-    IS_PYPY,
-    PY27,
-    PY_VER,
-    ensure_python_interpreter,
-    make_env,
-    pex_check_output,
-    run_pex_command,
-)
-=======
-from pex.testing import make_env, run_pex_command
->>>>>>> 1be03fed
+from pex.testing import make_env, pex_check_output, run_pex_command
 from pex.typing import TYPE_CHECKING
 
 if TYPE_CHECKING:
@@ -80,11 +68,7 @@
     def execute_with_pex_on_pythonpath(code):
         # type: (str) -> Text
         return (
-<<<<<<< HEAD
-            pex_check_output(args=[python, "-c", code], env=make_env(PYTHONPATH=pex))
-=======
-            subprocess.check_output(args=[sys.executable, "-c", code], env=make_env(PYTHONPATH=pex))
->>>>>>> 1be03fed
+            pex_check_output(args=[sys.executable, "-c", code], env=make_env(PYTHONPATH=pex))
             .decode("utf-8")
             .strip()
         )
