--- conflicted
+++ resolved
@@ -6,11 +6,7 @@
 
 def test_resolve_python_requires_full_version():
     # type: () -> None
-<<<<<<< HEAD
-    python37 = ensure_python_interpreter(PY38)
-=======
     python38 = ensure_python_interpreter(PY38)
->>>>>>> 1be03fed
     result = run_pex_command(
         python=python38,
         args=[
