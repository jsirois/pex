--- conflicted
+++ resolved
@@ -8,18 +8,7 @@
 from pex import testing
 from pex.interpreter import PythonInterpreter
 from pex.platforms import Platform
-<<<<<<< HEAD
-from pex.testing import PY27, PY38, PY310, ensure_python_interpreter
-=======
-from pex.testing import (
-    PY38,
-    PY39,
-    PY310,
-    ensure_python_interpreter,
-    skip_unless_python27,
-    skip_unless_python27_venv,
-)
->>>>>>> 1be03fed
+from pex.testing import PY38, PY39, PY310, ensure_python_interpreter, skip_unless_python27
 
 
 @pytest.fixture(scope="session")
@@ -50,15 +39,12 @@
 def py38():
     # type: () -> PythonInterpreter
     return PythonInterpreter.from_binary(ensure_python_interpreter(PY38))
-<<<<<<< HEAD
-=======
 
 
 @pytest.fixture
 def py39():
     # type: () -> PythonInterpreter
     return PythonInterpreter.from_binary(ensure_python_interpreter(PY39))
->>>>>>> 1be03fed
 
 
 @pytest.fixture
