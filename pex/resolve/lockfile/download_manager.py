# Copyright 2022 Pants project contributors (see CONTRIBUTORS.md).
# Licensed under the Apache License, Version 2.0 (see LICENSE).

from __future__ import absolute_import

import hashlib
import json
import os

from pex import hashing
<<<<<<< HEAD
from pex.atomic_directory import atomic_directory
from pex.common import safe_rmtree
from pex.fs.lock import FileLockStyle
=======
from pex.atomic_directory import FileLockStyle, atomic_directory
from pex.common import safe_rmtree
>>>>>>> 6a97efd2
from pex.pep_503 import ProjectName
from pex.resolve.downloads import get_downloads_dir
from pex.resolve.locked_resolve import Artifact
from pex.result import Error, ResultError, try_
from pex.tracer import TRACER
from pex.typing import TYPE_CHECKING, Generic

if TYPE_CHECKING:
    from typing import List, Optional, TypeVar, Union

    import attr  # vendor:skip

    from pex.hashing import HintedDigest

    _A = TypeVar("_A", bound=Artifact)
else:
    from pex.third_party import attr


@attr.s(frozen=True)
class DownloadedArtifact(object):
    _METADATA_VERSION = 1

    class LoadError(Exception):
        pass

    @staticmethod
    def metadata_filename(artifact_dir):
        # type: (str) -> str
        return os.path.join(artifact_dir, "metadata.json")

    @classmethod
    def store(
        cls,
        artifact_dir,  # type: str
        filename,  # type: str
        legacy_fingerprint,  # type: hashing.Sha1Fingerprint
        fingerprint,  # type: hashing.Fingerprint
    ):
        # type: (...) -> None

        # We store v0 metadata so that Pex downgrades work. The v0 metadata mechanism had no
        # remove & retry upgrade (downgrade) mechanism like v1+ does.
        with open(os.path.join(artifact_dir, "sha1"), "w") as fp:
            fp.write(legacy_fingerprint)

        with open(cls.metadata_filename(artifact_dir), "w") as fp:
            json.dump(
                dict(
                    algorithm=fingerprint.algorithm,
                    hexdigest=fingerprint,
                    filename=filename,
                    version=cls._METADATA_VERSION,
                ),
                fp,
            )

    @classmethod
    def load(cls, artifact_dir):
        # type: (str) -> DownloadedArtifact
        metadata_filename = cls.metadata_filename(artifact_dir)
        try:
            with open(metadata_filename, "r") as fp:
                try:
                    metadata = json.load(fp)
                except ValueError as e:
                    raise cls.LoadError(
                        "Failed to decode download artifact JSON metadata in {path}: {err}".format(
                            path=metadata_filename, err=e
                        )
                    )
                if not isinstance(metadata, dict) or cls._METADATA_VERSION != metadata.get(
                    "version"
                ):
                    raise cls.LoadError(
                        "Unexpected downloaded artifact metadata object. Expected JSON metadata "
                        "version {version} but found {metadata}".format(
                            version=cls._METADATA_VERSION, metadata=metadata
                        )
                    )
                return DownloadedArtifact(
                    path=os.path.join(artifact_dir, metadata["filename"]),
                    fingerprint=hashing.new_fingerprint(
                        algorithm=str(metadata["algorithm"]), hexdigest=str(metadata["hexdigest"])
                    ),
                )
        except (OSError, IOError) as e:
            raise cls.LoadError(
                "Failed to read a downloaded artifact metadata file at {path}: {err}".format(
                    path=metadata_filename, err=e
                )
            )

    path = attr.ib()  # type: str
    fingerprint = attr.ib()  # type: hashing.Fingerprint


class DownloadManager(Generic["_A"]):
    def __init__(
        self,
        pex_root=None,  # type: Optional[str]
        file_lock_style=FileLockStyle.POSIX,  # type: FileLockStyle.Value
    ):
        # type: (...) -> None
        self._pex_root = pex_root
        self._file_lock_style = file_lock_style

    def store(
        self,
        artifact,  # type: _A
        project_name,  # type: ProjectName
        retry=True,  # type: bool
    ):
        # type: (...) -> DownloadedArtifact

        download_dir = os.path.join(
            get_downloads_dir(pex_root=self._pex_root), artifact.fingerprint.hash
        )
        with atomic_directory(download_dir, lock_style=self._file_lock_style) as atomic_dir:
            if atomic_dir.is_finalized():
                TRACER.log("Using cached artifact at {} for {}".format(download_dir, artifact))
            else:
                legacy_internal_fingerprint = hashing.Sha1()  # Legacy internal
                internal_fingerprint = hashing.Sha256()  # Internal
                digests = [
                    legacy_internal_fingerprint,
                    internal_fingerprint,
                ]  # type: List[HintedDigest]

                # The locking process will have pre-calculated some artifact fingerprints ahead of
                # time; these will be marked as verified and can be trusted.
                if not artifact.verified:
                    # For the rest (E.G.: PyPI URLs with embedded fingerprints), we distrust and
                    # establish our own fingerprint. This will mostly be wasted effort since we
                    # share the same hash algorithm as PyPI currently, but it will serve to upgrade
                    # the fingerprint on other cheeseshops that use a lower-grade hash algorithm (
                    # See: https://peps.python.org/pep-0503/#specification).
                    check = hashlib.new(artifact.fingerprint.algorithm)  # External
                    digests.append(check)

                with TRACER.timed("Downloading {artifact}".format(artifact=artifact)):
                    filename = try_(
                        self.save(
                            artifact=artifact,
                            project_name=project_name,
                            dest_dir=atomic_dir.work_dir,
                            digest=hashing.MultiDigest(digests),
                        )
                    )

                if not artifact.verified:
                    actual_hash = check.hexdigest()
                    if artifact.fingerprint.hash != actual_hash:
                        raise ResultError(
                            Error(
                                "Expected {algorithm} hash of {expected_hash} when downloading "
                                "{project_name} but hashed to {actual_hash}.".format(
                                    algorithm=artifact.fingerprint.algorithm,
                                    expected_hash=artifact.fingerprint.hash,
                                    project_name=project_name,
                                    actual_hash=actual_hash,
                                )
                            )
                        )

                DownloadedArtifact.store(
                    artifact_dir=atomic_dir.work_dir,
                    filename=filename,
                    legacy_fingerprint=legacy_internal_fingerprint.hexdigest(),
                    fingerprint=internal_fingerprint.hexdigest(),
                )
        try:
            return DownloadedArtifact.load(download_dir)
        except DownloadedArtifact.LoadError as e:
            if not retry:
                raise ResultError(Error(str(e)))

            TRACER.log(
                "Found outdated downloaded artifact metadata, upgrading: {err}".format(err=e)
            )
            safe_rmtree(download_dir)
            return self.store(artifact, project_name, retry=False)

    def save(
        self,
        artifact,  # type: _A
        project_name,  # type: ProjectName
        dest_dir,  # type: str
        digest,  # type: HintedDigest
    ):
        # type: (...) -> Union[str, Error]
        """Save and digest the given `artifact` under `dest_dir` and return the saved file name."""
        raise NotImplementedError()<|MERGE_RESOLUTION|>--- conflicted
+++ resolved
@@ -8,14 +8,9 @@
 import os
 
 from pex import hashing
-<<<<<<< HEAD
 from pex.atomic_directory import atomic_directory
 from pex.common import safe_rmtree
 from pex.fs.lock import FileLockStyle
-=======
-from pex.atomic_directory import FileLockStyle, atomic_directory
-from pex.common import safe_rmtree
->>>>>>> 6a97efd2
 from pex.pep_503 import ProjectName
 from pex.resolve.downloads import get_downloads_dir
 from pex.resolve.locked_resolve import Artifact
