--- conflicted
+++ resolved
@@ -14,10 +14,6 @@
 from site import makepath  # type: ignore[attr-defined]
 
 from pex import hashing
-<<<<<<< HEAD
-from pex.atomic_directory import atomic_directory
-=======
->>>>>>> 1a1b9aa6
 from pex.common import filter_pyc_dirs, filter_pyc_files, safe_mkdir, safe_mkdtemp
 from pex.compatibility import (  # type: ignore[attr-defined]  # `exec_function` is defined dynamically
     PY2,
