# Copyright 2014 Pants project contributors (see CONTRIBUTORS.md).
# Licensed under the Apache License, Version 2.0 (see LICENSE).

"""pex support for interacting with interpreters."""

from __future__ import absolute_import

import hashlib
import json
import os
import platform
import re
import subprocess
import sys
import sysconfig
from collections import OrderedDict

from pex import third_party
<<<<<<< HEAD
from pex.common import safe_mkdtemp, safe_rmtree
=======
from pex.common import is_exe, safe_mkdtemp, safe_rmtree
>>>>>>> bc29962d
from pex.executor import Executor
from pex.jobs import Job, Retain, SpawnedJob, execute_parallel
from pex.orderedset import OrderedSet
from pex.os import WINDOWS, is_exe
from pex.pep_425 import CompatibilityTags
from pex.pep_508 import MarkerEnvironment
from pex.platforms import Platform
from pex.pyenv import Pyenv
<<<<<<< HEAD
from pex.sysconfig import EXE_EXTENSION, SCRIPT_DIR, script_name
=======
from pex.third_party.packaging import __version__ as packaging_version
>>>>>>> bc29962d
from pex.third_party.packaging import tags
from pex.tracer import TRACER
from pex.typing import TYPE_CHECKING, cast, overload
from pex.util import CacheHelper
from pex.variables import ENV

if TYPE_CHECKING:
    from typing import (
        Any,
        AnyStr,
        Callable,
        Dict,
        Iterable,
        Iterator,
        List,
        Mapping,
        MutableMapping,
        Optional,
        Sequence,
        Text,
        Tuple,
        Union,
    )

    PathFilter = Callable[[str], bool]

    InterpreterIdentificationJobError = Tuple[str, Union[Job.Error, Exception]]
    InterpreterOrJobError = Union["PythonInterpreter", InterpreterIdentificationJobError]

    # N.B.: We convert InterpreterIdentificationJobErrors that result from spawning interpreter
    # identification jobs to these end-user InterpreterIdentificationErrors for display.
    InterpreterIdentificationError = Tuple[str, Text]
    InterpreterOrError = Union["PythonInterpreter", InterpreterIdentificationError]


def calculate_binary_name(
    platform_python_implementation, python_version=None  # type: Optional[Tuple[int, ...]]
):
    # type: (...) -> str
    name = "python"
    if platform_python_implementation == "PyPy":
        name = "pypy"
    if not python_version:
        return name
    return "{name}{version}".format(name=name, version=".".join(map(str, python_version)))


class PythonIdentity(object):
    class Error(Exception):
        pass

    class InvalidError(Error):
        pass

    class UnknownRequirement(Error):
        pass

    ABBR_TO_INTERPRETER_NAME = {
        "pp": "PyPy",
        "cp": "CPython",
    }

    @staticmethod
    def _normalize_macosx_deployment_target(value):
        # type: (Any) -> Optional[str]

        # N.B.: Sometimes MACOSX_DEPLOYMENT_TARGET can be configured as a float.
        # See: https://github.com/pantsbuild/pex/issues/1337
        if value is None:
            return None
        return str(value)

    @classmethod
    def get(cls, binary=None):
        # type: (Optional[str]) -> PythonIdentity

        # N.B.: We should not need to look past `sys.executable` to learn the current interpreter's
        # executable path, but on OSX there has been a bug where the `sys.executable` reported is
        # _not_ the path of the current interpreter executable:
        #   https://bugs.python.org/issue22490#msg283859
        # That case is distinguished by the presence of a `__PYVENV_LAUNCHER__` environment
        # variable as detailed in the Python bug linked above.
        if binary and binary != sys.executable and "__PYVENV_LAUNCHER__" not in os.environ:
            # Here we assume sys.executable is accurate and binary is something like a pyenv shim.
            binary = sys.executable

        supported_tags = tuple(tags.sys_tags())
        preferred_tag = supported_tags[0]

        configured_macosx_deployment_target = cls._normalize_macosx_deployment_target(
            sysconfig.get_config_var("MACOSX_DEPLOYMENT_TARGET")
        )

        # Pex identifies interpreters using a bit of Pex code injected via an extraction of that
        # code under the `PEX_ROOT` adjoined to `sys.path` via `PYTHONPATH`. Pex also exposes the
        # vendored attrs distribution so that its `cache_hash=True` feature can work (see the
        # bottom of pex/third_party/__init__.py where the vendor importer is installed). We ignore
        # such adjoined `sys.path` entries to discover the true base interpreter `sys.path`.
        pythonpath = frozenset(
            os.environ.get("PYTHONPATH", "").split(os.pathsep) + list(third_party.exposed())
        )
        sys_path = [item for item in sys.path if item and item not in pythonpath]

        return cls(
            binary=binary or sys.executable,
            prefix=sys.prefix,
            base_prefix=(
                # Old virtualenv (16 series and lower) sets `sys.real_prefix` in all cases.
                cast("Optional[str]", getattr(sys, "real_prefix", None))
                # Both pyvenv and virtualenv 20+ set `sys.base_prefix` as per
                # https://www.python.org/dev/peps/pep-0405/.
                or cast(str, getattr(sys, "base_prefix", sys.prefix))
            ),
            sys_path=sys_path,
            packaging_version=packaging_version,
            python_tag=preferred_tag.interpreter,
            abi_tag=preferred_tag.abi,
            platform_tag=preferred_tag.platform,
            version=sys.version_info[:3],
            supported_tags=supported_tags,
            env_markers=MarkerEnvironment.default(),
            configured_macosx_deployment_target=configured_macosx_deployment_target,
        )

    @classmethod
    def decode(cls, encoded):
        TRACER.log("creating PythonIdentity from encoded: %s" % encoded, V=9)
        values = json.loads(encoded)
        if len(values) != 12:
            raise cls.InvalidError("Invalid interpreter identity: %s" % encoded)

        supported_tags = values.pop("supported_tags")

        def iter_tags():
            for (interpreter, abi, platform) in supported_tags:
                yield tags.Tag(interpreter=interpreter, abi=abi, platform=platform)

        # N.B.: Old encoded identities may have numeric values; so we support these and convert
        # back to strings here as needed. See: https://github.com/pantsbuild/pex/issues/1337
        configured_macosx_deployment_target = cls._normalize_macosx_deployment_target(
            values.pop("configured_macosx_deployment_target")
        )

        env_markers = MarkerEnvironment(**values.pop("env_markers"))
        return cls(
            supported_tags=iter_tags(),
            configured_macosx_deployment_target=configured_macosx_deployment_target,
            env_markers=env_markers,
            **values
        )

    @classmethod
    def _find_interpreter_name(cls, python_tag):
        for abbr, interpreter in cls.ABBR_TO_INTERPRETER_NAME.items():
            if python_tag.startswith(abbr):
                return interpreter
        raise ValueError("Unknown interpreter: {}".format(python_tag))

    def __init__(
        self,
        binary,  # type: str
        prefix,  # type: str
        base_prefix,  # type: str
        sys_path,  # type: Iterable[str]
        packaging_version,  # type: str
        python_tag,  # type: str
        abi_tag,  # type: str
        platform_tag,  # type: str
        version,  # type: Iterable[int]
        supported_tags,  # type: Iterable[tags.Tag]
        env_markers,  # type: MarkerEnvironment
        configured_macosx_deployment_target,  # type: Optional[str]
    ):
        # type: (...) -> None
        # N.B.: We keep this mapping to support historical values for `distribution` and
        # `requirement` properties.
        self._interpreter_name = self._find_interpreter_name(python_tag)

        self._binary = binary
        self._prefix = prefix
        self._base_prefix = base_prefix
        self._sys_path = tuple(sys_path)
        self._packaging_version = packaging_version
        self._python_tag = python_tag
        self._abi_tag = abi_tag
        self._platform_tag = platform_tag
        self._version = tuple(version)
        self._supported_tags = CompatibilityTags(tags=supported_tags)
        self._env_markers = env_markers
        self._configured_macosx_deployment_target = configured_macosx_deployment_target

    def encode(self):
        values = dict(
            binary=self._binary,
            prefix=self._prefix,
            base_prefix=self._base_prefix,
            sys_path=self._sys_path,
            packaging_version=self._packaging_version,
            python_tag=self._python_tag,
            abi_tag=self._abi_tag,
            platform_tag=self._platform_tag,
            version=self._version,
            supported_tags=[
                (tag.interpreter, tag.abi, tag.platform) for tag in self._supported_tags
            ],
            env_markers=self._env_markers.as_dict(),
            configured_macosx_deployment_target=self._configured_macosx_deployment_target,
        )
        return json.dumps(values, sort_keys=True)

    @property
    def binary(self):
        return self._binary

    @property
    def prefix(self):
        # type: () -> str
        return self._prefix

    @property
    def base_prefix(self):
        # type: () -> str
        return self._base_prefix

    @property
    def sys_path(self):
        # type: () -> Tuple[str, ...]
        return self._sys_path

    @property
    def python_tag(self):
        return self._python_tag

    @property
    def abi_tag(self):
        return self._abi_tag

    @property
    def platform_tag(self):
        return self._platform_tag

    @property
    def version(self):
        # type: () -> Tuple[int, int, int]
        """The interpreter version as a normalized tuple.

        Consistent with `sys.version_info`, the tuple corresponds to `<major>.<minor>.<micro>`.
        """
        return cast("Tuple[int, int, int]", self._version)

    @property
    def version_str(self):
        # type: () -> str
        return ".".join(map(str, self.version))

    @property
    def supported_tags(self):
        # type: () -> CompatibilityTags
        return self._supported_tags

    @property
    def env_markers(self):
        # type: () -> MarkerEnvironment
        return self._env_markers

    @property
    def configured_macosx_deployment_target(self):
        # type: () -> Optional[str]
        return self._configured_macosx_deployment_target

    @property
    def interpreter(self):
        return self._interpreter_name

    def iter_supported_platforms(self):
        # type: () -> Iterator[Platform]
        """All platforms supported by the associated interpreter ordered from most specific to
        least."""
        yield Platform(
            platform=self._platform_tag,
            impl=self.python_tag[:2],
            version=self.version_str,
            version_info=self.version,
            abi=self.abi_tag,
        )
        for tag in self._supported_tags:
            yield Platform.from_tag(tag)

    def binary_name(self, version_components=2):
        # type: (int) -> str
        return calculate_binary_name(
            platform_python_implementation=self._interpreter_name,
            python_version=self._version[:version_components] if version_components > 0 else None,
        )

    def hashbang(self):
        # type: () -> str
        return "#!/usr/bin/env {}".format(
            self.binary_name(
                version_components=0
                if self._interpreter_name == "PyPy" and self.version[0] == 2
                else 2
            )
        )

    @property
    def python(self):
        # type: () -> str
        # return the python version in the format of the 'python' key for distributions
        # specifically, '2.7', '3.2', etc.
        return "%d.%d" % (self.version[0:2])

    def __str__(self):
        # type: () -> str
        # N.B.: Kept as distinct from __repr__ to support legacy str(identity) used by Pants v1 when
        # forming cache locations.
        return "{interpreter_name}-{major}.{minor}.{patch}".format(
            interpreter_name=self._interpreter_name,
            major=self._version[0],
            minor=self._version[1],
            patch=self._version[2],
        )

    def __repr__(self):
        # type: () -> str
        return (
            "{type}({binary!r}, {python_tag!r}, {abi_tag!r}, {platform_tag!r}, {version!r})".format(
                type=self.__class__.__name__,
                binary=self._binary,
                python_tag=self._python_tag,
                abi_tag=self._abi_tag,
                platform_tag=self._platform_tag,
                version=self._version,
            )
        )

    def _tup(self):
        return self._binary, self._python_tag, self._abi_tag, self._platform_tag, self._version

    def __eq__(self, other):
        if type(other) is not type(self):
            return NotImplemented
        return self._tup() == other._tup()

    def __hash__(self):
        # type: () -> int
        return hash(self._tup())


class PythonInterpreter(object):
    _REGEXEN = (
        # NB: OSX ships python binaries named Python with a capital-P; so we allow for this.
        re.compile(r"^Python{extension}$".format(extension=re.escape(EXE_EXTENSION))),
        re.compile(
            r"""
            ^
            (?:
                python |
                pypy
            )
            (?:
                # Major version
                [2-9]
                (?:.
                    # Minor version
                    [0-9]+
                    # Some distributions include a suffix on the interpreter name, similar to
                    # PEP-3149. For example, Gentoo has /usr/bin/python3.6m to indicate it was
                    # built with pymalloc
                    [a-z]?
                )?
            )?
            {extension}
            $
            """.format(
                extension=re.escape(EXE_EXTENSION)
            ),
            flags=re.VERBOSE,
        ),
    )

    _PYTHON_INTERPRETER_BY_NORMALIZED_PATH = {}  # type: Dict

    @staticmethod
    def _get_pyvenv_cfg(path):
        # type: (str) -> Optional[str]
        # See: https://www.python.org/dev/peps/pep-0405/#specification
        pyvenv_cfg_path = os.path.join(path, "pyvenv.cfg")
        if os.path.isfile(pyvenv_cfg_path):
            with open(pyvenv_cfg_path) as fp:
                for line in fp:
                    name, _, value = line.partition("=")
                    if name.strip() == "home":
                        return pyvenv_cfg_path
        return None

    @classmethod
    def _find_pyvenv_cfg(cls, maybe_venv_python_binary):
        # type: (str) -> Optional[str]
        # A pyvenv is identified by a pyvenv.cfg file with a home key in one of the two following
        # directory layouts:
        #
        # 1. <venv dir>/
        #      bin/
        #        pyvenv.cfg
        #        python*
        #
        # 2. <venv dir>/
        #      pyvenv.cfg
        #      bin/
        #        python*
        #
        # In practice, we see layout 2 in the wild, but layout 1 is also allowed by the spec.
        #
        # See: # See: https://www.python.org/dev/peps/pep-0405/#specification
        maybe_venv_bin_dir = os.path.dirname(maybe_venv_python_binary)
        pyvenv_cfg = cls._get_pyvenv_cfg(maybe_venv_bin_dir)
        if not pyvenv_cfg:
            maybe_venv_dir = os.path.dirname(maybe_venv_bin_dir)
            pyvenv_cfg = cls._get_pyvenv_cfg(maybe_venv_dir)
        return pyvenv_cfg

    @classmethod
    def _resolve_pyvenv_canonical_python_binary(
        cls,
        real_binary,  # type: str
        maybe_venv_python_binary,  # type: str
    ):
        # type: (...) -> Optional[str]
        maybe_venv_python_binary = os.path.abspath(maybe_venv_python_binary)
        if not os.path.islink(maybe_venv_python_binary):
            return None

        pyvenv_cfg = cls._find_pyvenv_cfg(maybe_venv_python_binary)
        if pyvenv_cfg is None:
            return None

        while os.path.islink(maybe_venv_python_binary):
            resolved = os.readlink(maybe_venv_python_binary)
            if not os.path.isabs(resolved):
                resolved = os.path.abspath(
                    os.path.join(os.path.dirname(maybe_venv_python_binary), resolved)
                )
            if os.path.dirname(resolved) == os.path.dirname(maybe_venv_python_binary):
                maybe_venv_python_binary = resolved
            else:
                # We've escaped the venv bin dir; so the last resolved link was the
                # canonical venv Python binary.
                #
                # For example, for:
                #   ./venv/bin/
                #     python -> python3.8
                #     python3 -> python3.8
                #     python3.8 -> /usr/bin/python3.8
                #
                # We want to resolve each of ./venv/bin/python{,3{,.8}} to the canonical
                # ./venv/bin/python3.8 which is the symlink that points to the home binary.
                break
        return maybe_venv_python_binary

    @classmethod
    def canonicalize_path(cls, path):
        # type: (str) -> str
        """Canonicalize a potential Python interpreter path.

        This will return a path-equivalent of the given `path` in canonical form for use in cache
        keys.

        N.B.: If the path is a venv symlink it will not be fully de-referenced in order to maintain
        fidelity with the requested venv Python binary choice.
        """
        real_binary = os.path.realpath(path)

        # If the path is a PEP-405 venv interpreter symlink we do not want to resolve outside of the
        # venv in order to stay faithful to the binary path choice.
        return (
            cls._resolve_pyvenv_canonical_python_binary(
                real_binary=real_binary, maybe_venv_python_binary=path
            )
            or real_binary
        )

    class Error(Exception):
        pass

    class IdentificationError(Error):
        pass

    class InterpreterNotFound(Error):
        pass

    @staticmethod
    def latest_release_of_min_compatible_version(interps):
        # type: (Iterable[PythonInterpreter]) -> PythonInterpreter
        """Find the minimum major version, but use the most recent micro version within that minor
        version.

        That is, prefer 3.6.1 over 3.6.0, and prefer both over 3.7.*.
        """
        assert interps, "No interpreters passed to `PythonInterpreter.safe_min()`"
        return min(
            interps, key=lambda interp: (interp.version[0], interp.version[1], -interp.version[2])
        )

    @classmethod
    def get(cls):
        # type: () -> PythonInterpreter
        return cls.from_binary(sys.executable)

    @staticmethod
    def _paths(paths=None):
        # type: (Optional[Iterable[str]]) -> Iterable[str]
        # NB: If `paths=[]`, we will not read $PATH.
        return OrderedSet(paths if paths is not None else os.getenv("PATH", "").split(os.pathsep))

    @classmethod
    def iter(cls, paths=None):
        # type: (Optional[Iterable[str]]) -> Iterator[PythonInterpreter]
        """Iterate all valid interpreters found in `paths`.

        NB: The paths can either be directories to search for python binaries or the paths of python
        binaries themselves.

        :param paths: The paths to look for python interpreters; by default the `PATH`.
        """
        return cls._filter(cls._find(cls._paths(paths=paths)))

    @classmethod
    def iter_candidates(cls, paths=None, path_filter=None):
        # type: (Optional[Iterable[str]], Optional[PathFilter]) -> Iterator[InterpreterOrError]
        """Iterate all likely interpreters found in `paths`.

        NB: The paths can either be directories to search for python binaries or the paths of python
        binaries themselves.

        :param paths: The paths to look for python interpreters; by default the `PATH`.
        :param path_filter: An optional predicate to test whether a candidate interpreter's binary
                            path is acceptable.
        :return: A heterogeneous iterator over valid interpreters and (python, error) invalid
                 python binary tuples.
        """
        failed_interpreters = OrderedDict()  # type: MutableMapping[str, Text]

        def iter_interpreters():
            # type: () -> Iterator[PythonInterpreter]
            for candidate in cls._find(
                cls._paths(paths=paths), path_filter=path_filter, error_handler=Retain[str]()
            ):
                if isinstance(candidate, cls):
                    yield candidate
                else:
                    python, exception = cast("InterpreterIdentificationJobError", candidate)
                    if isinstance(exception, Job.Error) and exception.stderr:
                        # We spawned a subprocess to identify the interpreter but the interpreter
                        # could not run our identification code meaning the interpreter is either
                        # broken or old enough that it either can't parse our identification code
                        # or else provide stdlib modules we expect. The stderr should indicate the
                        # broken-ness appropriately.
                        failed_interpreters[python] = exception.stderr.strip()
                    else:
                        # We couldn't even spawn a subprocess to identify the interpreter. The
                        # likely OSError should help identify the underlying issue.
                        failed_interpreters[python] = repr(exception)

        for interpreter in cls._filter(iter_interpreters()):
            yield interpreter

        for python, error in failed_interpreters.items():
            yield python, error

    @classmethod
    def all(cls, paths=None):
        # type: (Optional[Iterable[str]]) -> Iterable[PythonInterpreter]
        return list(cls.iter(paths=paths))

    @classmethod
    def _create_isolated_cmd(
        cls,
        binary,  # type: str
        args=None,  # type: Optional[Iterable[str]]
        pythonpath=None,  # type: Optional[Iterable[str]]
        env=None,  # type: Optional[Mapping[str, str]]
    ):
        # type: (...) -> Tuple[Iterable[str], Mapping[str, str]]
        cmd = [binary]

        # Don't add the user site directory to `sys.path`.
        #
        # Additionally, it would be nice to pass `-S` to disable adding site-packages but unfortunately
        # some python distributions include portions of the standard library there.
        cmd.append("-s")

        env = cls._sanitized_environment(env=env)
        pythonpath = list(pythonpath or ())
        if pythonpath:
            env["PYTHONPATH"] = os.pathsep.join(pythonpath)
        else:
            # Turn off reading of PYTHON* environment variables.
            cmd.append("-E")

        if args:
            cmd.extend(args)

        rendered_command = " ".join(cmd)
        if pythonpath:
            rendered_command = "PYTHONPATH={} {}".format(env["PYTHONPATH"], rendered_command)
        TRACER.log("Executing: {}".format(rendered_command), V=3)

        return cmd, env

    # We use () as the unset sentinel for this lazily calculated cached value. The cached value
    # itself should always be Optional[Pyenv].
    #
    # N.B.: The empty tuple type is not represented as Tuple[] as you might naivly guess but
    # instead as Tuple[()].
    #
    # See:
    # + https://github.com/python/mypy/issues/4211
    # + https://www.python.org/dev/peps/pep-0484/#the-typing-module
    _PYENV = ()  # type: Union[Tuple[()],Optional[Pyenv]]

    @classmethod
    def _pyenv(cls):
        # type: () -> Optional[Pyenv]
        if isinstance(cls._PYENV, tuple):
            cls._PYENV = Pyenv.find()
        return cls._PYENV

    @classmethod
    def _resolve_pyenv_shim(
        cls,
        binary,  # type: str
        pyenv=None,  # type: Optional[Pyenv]
    ):
        # type: (...) -> Optional[str]

        pyenv = pyenv or cls._pyenv()
        if pyenv is not None:
            shim = pyenv.as_shim(binary)
            if shim is not None:
                python = shim.select_version()
                if python is None:
                    TRACER.log("Detected inactive pyenv shim: {}.".format(shim), V=3)
                else:
                    TRACER.log("Detected pyenv shim activated to {}: {}.".format(python, shim), V=3)
                return python
        return binary

    INTERP_INFO_FILE = "INTERP-INFO"

    @classmethod
    def _spawn_from_binary_external(cls, binary):
        # type: (str) -> SpawnedJob[PythonInterpreter]

        def create_interpreter(
            stdout,  # type: bytes
            check_binary=False,  # type: bool
        ):
            # type: (...) -> PythonInterpreter
            identity = stdout.decode("utf-8").strip()
            if not identity:
                raise cls.IdentificationError("Could not establish identity of {}.".format(binary))
            interpreter = cls(PythonIdentity.decode(identity))
            # We should not need to check this since binary == interpreter.binary should always be
            # true, but historically this could be untrue as noted in `PythonIdentity.get`.
            if check_binary and not os.path.exists(interpreter.binary):
                raise cls.InterpreterNotFound(
                    "Cached interpreter for {} reports a binary of {}, which could not be found".format(
                        binary, interpreter.binary
                    )
                )
            return interpreter

        # Part of the PythonInterpreter data are environment markers that depend on the current OS
        # release. That data can change when the OS is upgraded but (some of) the installed interpreters
        # remain the same. As such, include the OS in the hash structure for cached interpreters.
        os_digest = hashlib.sha1()
        for os_identifier in platform.release(), platform.version():
            os_digest.update(os_identifier.encode("utf-8"))
        os_hash = os_digest.hexdigest()

        interpreter_cache_dir = os.path.join(ENV.PEX_ROOT, "interpreters")
        os_cache_dir = os.path.join(interpreter_cache_dir, os_hash)
        if os.path.isdir(interpreter_cache_dir) and not os.path.isdir(os_cache_dir):
            with TRACER.timed("GCing interpreter cache from prior OS version"):
                safe_rmtree(interpreter_cache_dir)

        interpreter_hash = CacheHelper.hash(binary)

        # Some distributions include more than one copy of the same interpreter via a hard link (e.g.:
        # python3.7 is a hardlink to python3.7m). To ensure a deterministic INTERP-INFO file we must
        # emit a separate INTERP-INFO for each link since INTERP-INFO contains the interpreter path and
        # would otherwise be unstable.
        #
        # See cls._REGEXEN for a related affordance.
        #
        # N.B.: The path for --venv mode interpreters can be quite long; so we just used a fixed
        # length hash of the interpreter binary path to ensure uniqueness and not run afoul of file
        # name length limits.
        path_id = hashlib.sha1(binary.encode("utf-8")).hexdigest()

        cache_dir = os.path.join(os_cache_dir, interpreter_hash, path_id)
        cache_file = os.path.join(cache_dir, cls.INTERP_INFO_FILE)
        if os.path.isfile(cache_file):
            try:
                with open(cache_file, "rb") as fp:
                    return SpawnedJob.completed(create_interpreter(fp.read(), check_binary=True))
            except (IOError, OSError, cls.Error, PythonIdentity.Error):
                safe_rmtree(cache_dir)
                return cls._spawn_from_binary_external(binary)
        else:
            pythonpath = third_party.expose(["pex"])
            cmd, env = cls._create_isolated_cmd(
                binary, args=["-m", "pex.interpreter_identify", cache_dir], pythonpath=pythonpath
            )
            # Ensure the `.` implicit PYTHONPATH entry contains no Pex code (of a different version)
            # that might interfere with the behavior we expect in the script above.
            cwd = safe_mkdtemp()
            process = Executor.open_process(
                cmd, env=env, stdout=subprocess.PIPE, stderr=subprocess.PIPE, cwd=cwd
            )
            job = Job(command=cmd, process=process, finalizer=lambda _: safe_rmtree(cwd))
            return SpawnedJob.file(job, output_file=cache_file, result_func=create_interpreter)

    @classmethod
    def _expand_path(cls, path):
        if os.path.isfile(path):
            return [path]
        elif os.path.isdir(path):
            return sorted(os.path.join(path, fn) for fn in os.listdir(path))
        return []

    @classmethod
    def from_env(
        cls,
        hashbang,  # type: str
        paths=None,  # type: Optional[Iterable[str]]
    ):
        # type: (...) -> Optional[PythonInterpreter]
        """Resolve a PythonInterpreter as /usr/bin/env would.

        :param hashbang: A string, e.g. "python3.3" representing some binary on the search path.
        :param paths: The search path to use; defaults to $PATH.
        :return: the first matching interpreter found or `None`.
        """

        def hashbang_matches(fn):
            basefile = os.path.basename(fn)
            return hashbang == basefile

        for interpreter in cls._identify_interpreters(
            filter=hashbang_matches, error_handler=None, paths=paths
        ):
            return interpreter
        return None

    @classmethod
    def _spawn_from_binary(cls, binary):
        # type: (str) -> SpawnedJob[PythonInterpreter]
        canonicalized_binary = cls.canonicalize_path(binary)
        if not os.path.exists(canonicalized_binary):
            raise cls.InterpreterNotFound(
                "The interpreter path {} does not exist.".format(canonicalized_binary)
            )

        # N.B.: The cache is written as the last step in PythonInterpreter instance initialization.
        cached_interpreter = cls._PYTHON_INTERPRETER_BY_NORMALIZED_PATH.get(canonicalized_binary)
        if cached_interpreter is not None:
            return SpawnedJob.completed(cached_interpreter)
        if canonicalized_binary == cls.canonicalize_path(sys.executable):
            current_interpreter = cls(PythonIdentity.get())
            return SpawnedJob.completed(current_interpreter)
        return cls._spawn_from_binary_external(canonicalized_binary)

    @classmethod
    def from_binary(
        cls,
        binary,  # type: str
        pyenv=None,  # type: Optional[Pyenv]
    ):
        # type: (...) -> PythonInterpreter
        """Create an interpreter from the given `binary`.

        :param binary: The path to the python interpreter binary.
        :param pyenv: A custom Pyenv installation for handling pyenv shim identification.
                      Auto-detected by default.
        :return: an interpreter created from the given `binary`.
        """
        python = cls._resolve_pyenv_shim(binary, pyenv=pyenv)
        if python is None:
            raise cls.IdentificationError("The pyenv shim at {} is not active.".format(binary))

        try:
            return cast(PythonInterpreter, cls._spawn_from_binary(python).await_result())
        except Job.Error as e:
            raise cls.IdentificationError("Failed to identify {}: {}".format(binary, e))

    @classmethod
    def _matches_binary_name(cls, path):
        # type: (str) -> bool
        basefile = os.path.basename(path)
        return any(matcher.match(basefile) is not None for matcher in cls._REGEXEN)

    @overload
    @classmethod
    def _find(cls, paths):
        # type: (Iterable[str]) -> Iterator[PythonInterpreter]
        pass

    @overload
    @classmethod
    def _find(
        cls,
        paths,  # type: Iterable[str]
        error_handler,  # type: Retain[str]
        path_filter=None,  # type: Optional[PathFilter]
    ):
        # type: (...) -> Iterator[InterpreterOrJobError]
        pass

    @classmethod
    def _find(
        cls,
        paths,  # type: Iterable[str]
        error_handler=None,  # type: Optional[Retain[str]]
        path_filter=None,  # type: Optional[PathFilter]
    ):
        # type: (...) -> Union[Iterator[PythonInterpreter], Iterator[InterpreterOrJobError]]
        """Given a list of files or directories, try to detect python interpreters amongst them.

        Returns an iterator over PythonInterpreter objects.
        """
        return cls._identify_interpreters(
            filter=path_filter or cls._matches_binary_name, paths=paths, error_handler=error_handler
        )

    @overload
    @classmethod
    def _identify_interpreters(
        cls,
        filter,  # type: PathFilter
        error_handler,  # type: None
        paths=None,  # type: Optional[Iterable[str]]
    ):
        # type: (...) -> Iterator[PythonInterpreter]
        pass

    @overload
    @classmethod
    def _identify_interpreters(
        cls,
        filter,  # type: PathFilter
        error_handler,  # type: Retain[str]
        paths=None,  # type: Optional[Iterable[str]]
    ):
        # type: (...) -> Iterator[InterpreterOrJobError]
        pass

    @classmethod
    def _identify_interpreters(
        cls,
        filter,  # type: PathFilter
        error_handler=None,  # type: Optional[Retain[str]]
        paths=None,  # type: Optional[Iterable[str]]
    ):
        # type: (...) -> Union[Iterator[PythonInterpreter], Iterator[InterpreterOrJobError]]
        def iter_candidates():
            # type: () -> Iterator[str]
            for path in cls._paths(paths=paths):
                for fn in cls._expand_path(path):
                    if filter(fn):
                        binary = cls._resolve_pyenv_shim(fn)
                        if binary:
                            yield binary

        results = execute_parallel(
            inputs=OrderedSet(iter_candidates()),
            spawn_func=cls._spawn_from_binary,
            error_handler=error_handler,
        )
        return cast("Union[Iterator[PythonInterpreter], Iterator[InterpreterOrJobError]]", results)

    @classmethod
    def _filter(cls, pythons):
        # type: (Iterable[PythonInterpreter]) -> Iterator[PythonInterpreter]
        """Filters duplicate python interpreters and versions we don't support.

        Returns an iterator over PythonInterpreters.
        """
        MAJOR, MINOR, SUBMINOR = range(3)

        def version_filter(version):
            # type: (Tuple[int, int, int]) -> bool
            return (
                version[MAJOR] == 2
                and version[MINOR] >= 7
                or version[MAJOR] == 3
                and version[MINOR] >= 5
            )

        seen = set()
        for interp in pythons:
            version = interp.identity.version
            identity = version, interp.identity.abi_tag
            if identity not in seen and version_filter(version):
                seen.add(identity)
                yield interp

    @classmethod
    def _sanitized_environment(cls, env=None):
        # type: (Optional[Mapping[str, str]]) -> Dict[str, str]
        # N.B. This is merely a hack because sysconfig.py on the default OS X
        # installation of 2.7 breaks. See: https://bugs.python.org/issue9516
        env_copy = dict(env or os.environ)
        env_copy.pop("MACOSX_DEPLOYMENT_TARGET", None)
        return env_copy

    def __init__(self, identity):
        # type: (PythonIdentity) -> None
        """Construct a PythonInterpreter.

        You should probably use `PythonInterpreter.from_binary` instead.
        """
        self._identity = identity
        self._binary = self.canonicalize_path(self.identity.binary)

        self._supported_platforms = None

        self._PYTHON_INTERPRETER_BY_NORMALIZED_PATH[self._binary] = self

    @property
    def binary(self):
        # type: () -> str
        return self._binary

    @property
    def is_venv(self):
        # type: () -> bool
        """Return `True` if this interpreter is homed in a virtual environment."""
        return self._identity.prefix != self._identity.base_prefix

    @property
    def prefix(self):
        # type: () -> str
        """Return the `sys.prefix` of this interpreter.

        For virtual environments, this will be the virtual environment directory itself.
        """
        return self._identity.prefix

    @property
    def sys_path(self):
        # type: () -> Tuple[str, ...]
        """Return the interpreter's `sys.path`.

        The implicit `$PWD` entry and any entries injected via PYTHONPATH or in the user site
        directory are excluded such that the `sys.path` presented is the base interpreter `sys.path`
        with no adornments.
        """
        return self._identity.sys_path

    class BaseInterpreterResolutionError(Exception):
        """Indicates the base interpreter for a virtual environment could not be resolved."""

    def resolve_base_interpreter(self):
        # type: () -> PythonInterpreter
        """Finds the base system interpreter used to create a virtual environment.

        If this interpreter is not homed in a virtual environment, returns itself.
        """
        if not self.is_venv:
            return self

        # In the case of PyPy, the <base_prefix> dir might contain one of the following:
        #
        # 1. On a system with PyPy 2.7 series and one PyPy 3.x series
        # bin/
        #   pypy
        #   pypy3
        #
        # 2. On a system with PyPy 2.7 series and more than one PyPy 3.x series
        # bin/
        #   pypy
        #   pypy3
        #   pypy3.6
        #   pypy3.7
        #
        # In both cases, bin/pypy is a 2.7 series interpreter. In case 2 bin/pypy3 could be either
        # PyPy 3.6 series or PyPy 3.7 series. In order to ensure we pick the correct base executable
        # of a PyPy virtual environment, we always try to resolve the most specific basename first
        # to the least specific basename last and we also verify that, if the basename resolves, it
        # resolves to an equivalent interpreter. We employ the same strategy for CPython, but only
        # for uniformity in the algorithm. It appears to always be the case for CPython that
        # python<major>.<minor> is present in any given <prefix>/bin/ directory; so the algorithm
        # gets a hit on 1st try for CPython binaries incurring ~no extra overhead.

        version = self._identity.version
        abi_tag = self._identity.abi_tag

        prefix = "pypy" if self._identity.interpreter == "PyPy" else "python"
        suffixes = ("{}.{}".format(version[0], version[1]), str(version[0]), "")
        candidate_binaries = tuple(
            script_name("{}{}".format(prefix, suffix)) for suffix in suffixes
        )

        def iter_base_candidate_binary_paths(interpreter):
            # type: (PythonInterpreter) -> Iterator[str]
            # TODO(John Sirois): XXX: Is this always right on Windows?
            bin_dir = (
                interpreter._identity.base_prefix
                if WINDOWS
                else os.path.join(interpreter._identity.base_prefix, SCRIPT_DIR)
            )
            for candidate_binary in candidate_binaries:
                candidate_binary_path = os.path.join(bin_dir, candidate_binary)
                if is_exe(candidate_binary_path):
                    yield candidate_binary_path

        def is_same_interpreter(interpreter):
            # type: (PythonInterpreter) -> bool
            identity = interpreter._identity
            return identity.version == version and identity.abi_tag == abi_tag

        resolution_path = []  # type: List[str]
        base_interpreter = self
        while base_interpreter.is_venv:
            resolved = None  # type: Optional[PythonInterpreter]
            for candidate_path in iter_base_candidate_binary_paths(base_interpreter):
                resolved_interpreter = self.from_binary(candidate_path)
                if is_same_interpreter(resolved_interpreter):
                    resolved = resolved_interpreter
                    break
            if resolved is None:
                message = [
                    "Failed to resolve the base interpreter for the virtual environment at "
                    "{venv_dir}.".format(venv_dir=self._identity.prefix)
                ]
                if resolution_path:
                    message.append(
                        "Resolved through {path}".format(
                            path=" -> ".join(binary for binary in resolution_path)
                        )
                    )
                message.append(
                    "Search of base_prefix {} found no equivalent interpreter for {}".format(
                        base_interpreter._identity.base_prefix, base_interpreter._binary
                    )
                )
                raise self.BaseInterpreterResolutionError("\n".join(message))
            base_interpreter = resolved_interpreter
            resolution_path.append(base_interpreter.binary)
        return base_interpreter

    @property
    def identity(self):
        # type: () -> PythonIdentity
        return self._identity

    @property
    def python(self):
        return self._identity.python

    @property
    def version(self):
        return self._identity.version

    @property
    def version_string(self):
        # type: () -> str
        return str(self._identity)

    @property
    def platform(self):
        # type: () -> Platform
        """The most specific platform of this interpreter."""
        return next(self._identity.iter_supported_platforms())

    @property
    def supported_platforms(self):
        """All platforms supported by this interpreter.

        :rtype: frozenset of :class:`Platform`
        """
        if self._supported_platforms is None:
            self._supported_platforms = frozenset(self._identity.iter_supported_platforms())
        return self._supported_platforms

    def create_isolated_cmd(
        self,
        args=None,  # type: Optional[Iterable[str]]
        pythonpath=None,  # type: Optional[Iterable[str]]
        env=None,  # type: Optional[Mapping[str, str]]
    ):
        # type: (...) -> Tuple[Iterable[str], Mapping[str, str]]
        env_copy = dict(env or os.environ)

        if self._identity.configured_macosx_deployment_target:
            # System interpreters on mac have a history of bad configuration from one source or
            # another. See `cls._sanitized_environment` for one example of this.
            #
            # When a Python interpreter is used to build platform specific wheels on a mac, it needs
            # to report a platform of `macosx-X.Y-<machine>` to conform to PEP-425 & PyPAs
            # `packaging` tags library. The X.Y release is derived from the MACOSX_DEPLOYMENT_TARGET
            # sysconfig (Makefile) variable. Sometimes the configuration is provided by a user
            # building a custom Python. See https://github.com/pypa/wheel/issues/385 for an example
            # where MACOSX_DEPLOYMENT_TARGET is set to 11. Other times the configuration is provided
            # by the system maintainer (Apple). See https://github.com/pantsbuild/pants/issues/11061
            # for an example of this via XCode 12s system Python 3.8 interpreter which reports
            # 10.14.6.
            release = self._identity.configured_macosx_deployment_target
            version = release.split(".")
            if len(version) == 1:
                release = "{}.0".format(version[0])
            elif len(version) > 2:
                release = ".".join(version[:2])

            if release != self._identity.configured_macosx_deployment_target:
                osname, _, machine = sysconfig.get_platform().split("-")
                pep425_compatible_platform = "{osname}-{release}-{machine}".format(
                    osname=osname, release=release, machine=machine
                )
                # An undocumented feature of `sysconfig.get_platform()` is respect for the
                # _PYTHON_HOST_PLATFORM environment variable. We can fix up badly configured macOS
                # interpreters by influencing the platform this way, which is enough to get wheels
                # building with proper platform tags. This is supported for the CPythons we support:
                # + https://github.com/python/cpython/blob/v2.7.18/Lib/sysconfig.py#L567-L569
                # ... through ...
                # + https://github.com/python/cpython/blob/v3.9.2/Lib/sysconfig.py#L652-L654
                TRACER.log(
                    "Correcting mis-configured MACOSX_DEPLOYMENT_TARGET of {} to {} corresponding "
                    "to a valid PEP-425 platform of {} for {}.".format(
                        self._identity.configured_macosx_deployment_target,
                        release,
                        pep425_compatible_platform,
                        self,
                    )
                )
                env_copy.update(_PYTHON_HOST_PLATFORM=pep425_compatible_platform)

        return self._create_isolated_cmd(
            self.binary, args=args, pythonpath=pythonpath, env=env_copy
        )

    def execute(
        self,
        args=None,  # type: Optional[Iterable[str]]
        stdin_payload=None,  # type: Optional[AnyStr]
        pythonpath=None,  # type: Optional[Iterable[str]]
        env=None,  # type: Optional[Mapping[str, str]]
        **kwargs  # type: Any
    ):
        # type: (...) -> Tuple[Iterable[str], str, str]
        cmd, env = self.create_isolated_cmd(args=args, pythonpath=pythonpath, env=env)
        stdout, stderr = Executor.execute(cmd, stdin_payload=stdin_payload, env=env, **kwargs)
        return cmd, stdout, stderr

    def open_process(
        self,
        args=None,  # type: Optional[Iterable[str]]
        pythonpath=None,  # type: Optional[Iterable[str]]
        env=None,  # type: Optional[Mapping[str, str]]
        **kwargs  # type: Any
    ):
        # type: (...) -> Tuple[Iterable[str], subprocess.Popen]
        cmd, env = self.create_isolated_cmd(args=args, pythonpath=pythonpath, env=env)
        process = Executor.open_process(cmd, env=env, **kwargs)
        return cmd, process

    def __hash__(self):
        return hash(self._binary)

    def __eq__(self, other):
        if type(other) is not type(self):
            return NotImplemented
        return self._binary == other._binary

    def __repr__(self):
        return "{type}({binary!r}, {identity!r})".format(
            type=self.__class__.__name__, binary=self._binary, identity=self._identity
        )


def spawn_python_job(
    args,  # type: Iterable[str]
    env=None,  # type: Optional[Mapping[str, str]]
    interpreter=None,  # type: Optional[PythonInterpreter]
    expose=None,  # type: Optional[Sequence[str]]
    pythonpath=None,  # type: Optional[Iterable[str]]
    **subprocess_kwargs  # type: Any
):
    # type: (...) -> Job
    """Spawns a python job.

    :param args: The arguments to pass to the python interpreter.
    :param env: The environment to spawn the python interpreter process in. Defaults to the ambient
                environment.
    :param interpreter: The interpreter to use to spawn the python job. Defaults to the current
                        interpreter.
    :param expose: The names of any vendored distributions to expose to the spawned python process.
                   These will be appended to `pythonpath` if passed.
    :param pythonpath: The PYTHONPATH to expose to the spawned python process. These will be
                       pre-pended to the `expose` path if passed.
    :param subprocess_kwargs: Any additional :class:`subprocess.Popen` kwargs to pass through.
    :returns: A job handle to the spawned python process.
    """
    pythonpath = list(pythonpath or ())
    subprocess_env = dict(env or os.environ)
    if expose:
        # In order to expose vendored distributions with their un-vendored import paths in-tact, we
        # need to set `__PEX_UNVENDORED__`. See: vendor.__main__.ImportRewriter._modify_import.
        subprocess_env["__PEX_UNVENDORED__"] = "1"

        pythonpath.extend(third_party.expose(expose))

    interpreter = interpreter or PythonInterpreter.get()
    cmd, process = interpreter.open_process(
        args=args, pythonpath=pythonpath, env=subprocess_env, **subprocess_kwargs
    )
    return Job(command=cmd, process=process)<|MERGE_RESOLUTION|>--- conflicted
+++ resolved
@@ -16,11 +16,7 @@
 from collections import OrderedDict
 
 from pex import third_party
-<<<<<<< HEAD
 from pex.common import safe_mkdtemp, safe_rmtree
-=======
-from pex.common import is_exe, safe_mkdtemp, safe_rmtree
->>>>>>> bc29962d
 from pex.executor import Executor
 from pex.jobs import Job, Retain, SpawnedJob, execute_parallel
 from pex.orderedset import OrderedSet
@@ -29,11 +25,8 @@
 from pex.pep_508 import MarkerEnvironment
 from pex.platforms import Platform
 from pex.pyenv import Pyenv
-<<<<<<< HEAD
 from pex.sysconfig import EXE_EXTENSION, SCRIPT_DIR, script_name
-=======
 from pex.third_party.packaging import __version__ as packaging_version
->>>>>>> bc29962d
 from pex.third_party.packaging import tags
 from pex.tracer import TRACER
 from pex.typing import TYPE_CHECKING, cast, overload
